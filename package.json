{
<<<<<<< HEAD
  "name": "@mysql/mysqlx",
  "version": "1.0.5",
  "description": "A node.js driver for MySQL.",
=======
  "name": "@mysql/xdevapi",
  "version": "1.0.4",
  "description": "MySQL Connector/Node.JS - A Node.JS driver for MySQL using the X Protocol and X DevAPI.",
>>>>>>> 30499ac5
  "author": "Johannes Schlüter <johannes.schlueter@oracle.com>",
  "license": "GPL-2.0",
  "files": [
    "README.md",
    "lib/",
    "test/",
    "CHANGES.txt",
    "COPYING",
    "index.js"
  ],
  "keywords": [
    "MySQL",
    "MySQL X DevAPI",
    "mysqlx",
    "Databases",
    "Database"
  ],
  "homepage": "http://www.mysql.com",
  "bugs": {
    "url": "http://bugs.mysql.com"
  },
  "scripts": {
  },
  "dependencies": {},
  "engines": {
    "node": ">=4.2.0"
  }
}<|MERGE_RESOLUTION|>--- conflicted
+++ resolved
@@ -1,13 +1,7 @@
 {
-<<<<<<< HEAD
-  "name": "@mysql/mysqlx",
+  "name": "@mysql/xdevapi",
   "version": "1.0.5",
-  "description": "A node.js driver for MySQL.",
-=======
-  "name": "@mysql/xdevapi",
-  "version": "1.0.4",
   "description": "MySQL Connector/Node.JS - A Node.JS driver for MySQL using the X Protocol and X DevAPI.",
->>>>>>> 30499ac5
   "author": "Johannes Schlüter <johannes.schlueter@oracle.com>",
   "license": "GPL-2.0",
   "files": [
